--- conflicted
+++ resolved
@@ -1,14 +1,10 @@
 {
   "name": "iobroker.bosesoundtouch",
-<<<<<<< HEAD
-  "version": "0.1.3",
-=======
-  "version": "0.0.10",
->>>>>>> d5979105
+  "version": "0.1.4",
   "description": "Bose SoundTouch Adapter",
   "author": {
-    "name": "Harald Wick",
-    "email": "harald.wick@gmx.at"
+    "name": "SwedishChef",
+    "email": "swedish.chef@gmx.at"
   },
   "contributors": [],
   "homepage": "https://github.com/SwedishChef1/ioBroker.bosesoundtouch",
